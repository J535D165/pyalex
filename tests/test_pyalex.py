--- conflicted
+++ resolved
@@ -420,7 +420,36 @@
     )
 
 
-<<<<<<< HEAD
+def test_premium_api_no_valid_key():
+    # This test checks if the API works without a valid API key.
+    # It should return the same results as with a valid key.
+    w_no_auth = Works().get()
+    pyalex.config.email = "pyalex_github_unittests@example.com"
+    pyalex.config.api_key = "my_api_key"
+
+    w_auth = Works().get()
+
+    pyalex.config.email = None
+    pyalex.config.api_key = None
+
+    assert len(w_no_auth) == len(w_auth)
+
+
+@pytest.mark.skipif(
+    not os.environ.get("OPENALEX_API_KEY"),
+    reason="OPENALEX_API_KEY is not set in the environment variables",
+)
+def test_premium_api():
+    # This test requires a valid API key set in the config. If from_updated_date
+    # is set, it should return works updated since the start of the current
+    # year. If no API key is set, it should raise an error.
+    pyalex.config.api_key = os.environ["OPENALEX_API_KEY"]
+
+    Works().filter(from_updated_date=f"{datetime.datetime.now().year}-01-01").get()
+
+    pyalex.config.api_key = None
+
+
 @pytest.mark.parametrize("openalex_ids_batch_size", [1, 2, 3, 100])
 def test_get_from_ids_openalex_id(openalex_ids_batch_size):
     """
@@ -488,34 +517,4 @@
     ]
     res = pyalex.Sources().get_from_ids(entities_ids, id_type="issn")
     for i in range(len(entities_names)):
-        assert entities_names[i] == res[i]["display_name"]
-=======
-def test_premium_api_no_valid_key():
-    # This test checks if the API works without a valid API key.
-    # It should return the same results as with a valid key.
-    w_no_auth = Works().get()
-    pyalex.config.email = "pyalex_github_unittests@example.com"
-    pyalex.config.api_key = "my_api_key"
-
-    w_auth = Works().get()
-
-    pyalex.config.email = None
-    pyalex.config.api_key = None
-
-    assert len(w_no_auth) == len(w_auth)
-
-
-@pytest.mark.skipif(
-    not os.environ.get("OPENALEX_API_KEY"),
-    reason="OPENALEX_API_KEY is not set in the environment variables",
-)
-def test_premium_api():
-    # This test requires a valid API key set in the config. If from_updated_date
-    # is set, it should return works updated since the start of the current
-    # year. If no API key is set, it should raise an error.
-    pyalex.config.api_key = os.environ["OPENALEX_API_KEY"]
-
-    Works().filter(from_updated_date=f"{datetime.datetime.now().year}-01-01").get()
-
-    pyalex.config.api_key = None
->>>>>>> 712ff3bb
+        assert entities_names[i] == res[i]["display_name"]