--- conflicted
+++ resolved
@@ -216,12 +216,8 @@
     )
 
     assert set([w["id"] for w in w_new]).difference(set(w["referenced_works"])) == set()
-<<<<<<< HEAD
-    # assert set(w["referenced_works"]).difference(set([w["id"] for w in w_new])) == set()
-=======
     # assert set(w["referenced_works"]).difference(set([w["id"] for w in w_new]))
     #  == set()
->>>>>>> c8d00f87
 
     assert m["count"] < len(w["referenced_works"])
 
