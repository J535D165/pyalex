--- conflicted
+++ resolved
@@ -14,20 +14,13 @@
 
 
 def test_config():
-<<<<<<< HEAD
-    pyalex.config.email = "myemail@example.com"
-
-    assert pyalex.config.email == "myemail@example.com"
+    pyalex.config.email = "pyalex_github_unittests@example.com"
+
+    assert pyalex.config.email == "pyalex_github_unittests@example.com"
     assert pyalex.config.api_key is None
     pyalex.config.api_key = "my_api_key"
     assert pyalex.config.api_key == "my_api_key"
     pyalex.config.api_key = None
-=======
-
-    pyalex.config.email = "pyalex_github_unittests@example.com"
-
-    assert pyalex.config.email == "pyalex_github_unittests@example.com"
->>>>>>> f5a83a02
 
 
 def test_meta_entities():
