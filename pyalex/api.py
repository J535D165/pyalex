--- conflicted
+++ resolved
@@ -870,11 +870,7 @@
         else:
             return resp_list
 
-<<<<<<< HEAD
     def get_from_ids(self, l: list[str], ordered=True) -> list[OpenAlexEntity | None]:
-=======
-    def get_from_ids(self, l, ordered=True):
->>>>>>> e41d4cb5
         """Return the OpenAlex entities list from the requested ids.
 
         Parameters
@@ -892,7 +888,6 @@
 
         res = [None] * len(l)
         with tqdm(total=len(l), disable=config.disable_tqdm_loading_bar) as pbar:
-<<<<<<< HEAD
             for i in range(0, len(l), config.ids_batch_size):
                 n_doc = config.ids_batch_size if i + config.ids_batch_size < len(l) else len(l) % config.ids_batch_size
                 res[i:i + n_doc] = self.__class__().filter_or(openalex_id=l[i:i + n_doc]).get(per_page=n_doc)
@@ -901,33 +896,6 @@
         if ordered:
             map_ids = {doc["id"].split('/')[-1]: doc for doc in res}
             res = [map_ids.get(id_.upper(), None) for id_ in l]
-=======
-            # reduce 100 if too big for OpenAlex (limited by the size of the http request length)
-            while i + 100 < len(l):
-                res[i : i + 100] = self.filter(
-                    ids={"openalex": "|".join(l[i : i + 100])}
-                ).get(per_page=100)
-                i += 100
-                pbar.update(100)
-            res[i:] = self.filter(ids={"openalex": "|".join(l[i:])}).get(per_page=100)
-            pbar.update(len(l) % 100)
-
-        if ordered:
-            # sort the res list with the order provided in the list ids
-            # create a dictionary with each id as key and the index in the res list as value
-            res_ids_index = {
-                entity["id"][21:]: i
-                for i, entity in enumerate(res)
-                if entity is not None
-            }
-            # sort based on the index
-            res = [
-                res[res_ids_index[entity_id]]
-                if res_ids_index.get(entity_id) is not None
-                else None
-                for entity_id in l
-            ]
->>>>>>> e41d4cb5
 
         return res
 
