import logging
import warnings
from urllib.parse import quote_plus
from urllib.parse import urlunparse

import requests
from requests.auth import AuthBase
from urllib3.util import Retry

try:
    from pyalex._version import __version__
except ImportError:
    __version__ = "0.0.0"


class AlexConfig(dict):
    """Configuration class for OpenAlex API.

    Attributes
    ----------
    email : str
        Email address for API requests.
    api_key : str
        API key for authentication.
    user_agent : str
        User agent string for API requests.
    openalex_url : str
        Base URL for OpenAlex API.
    max_retries : int
        Maximum number of retries for API requests.
    retry_backoff_factor : float
        Backoff factor for retries.
    retry_http_codes : list
        List of HTTP status codes to retry on.
    """

    def __getattr__(self, key):
        return super().__getitem__(key)

    def __setattr__(self, key, value):
        return super().__setitem__(key, value)


config = AlexConfig(
    email=None,
    api_key=None,
    user_agent=f"pyalex/{__version__}",
    openalex_url="https://api.openalex.org",
    max_retries=0,
    retry_backoff_factor=0.1,
    retry_http_codes=[429, 500, 503],
)


class or_(dict):
    """Logical OR expression class."""

    pass


class _LogicalExpression:
    """Base class for logical expressions.

    Attributes
    ----------
    token : str
        Token representing the logical operation.
    value : any
        Value to be used in the logical expression.
    """

    token = None

    def __init__(self, value):
        self.value = value

    def __str__(self) -> str:
        return f"{self.token}{self.value}"


class not_(_LogicalExpression):
    """Logical NOT expression class."""

    token = "!"


class gt_(_LogicalExpression):
    """Logical greater than expression class."""

    token = ">"


class lt_(_LogicalExpression):
    """Logical less than expression class."""

    token = "<"


def _quote_oa_value(v):
    """Prepare a value for the OpenAlex API.

    Applies URL encoding to strings and converts booleans to lowercase strings.

    Parameters
    ----------
    v : any
        Value to be prepared.

    Returns
    -------
    any
        Prepared value.
    """

    # workaround for bug https://groups.google.com/u/1/g/openalex-users/c/t46RWnzZaXc
    if isinstance(v, bool):
        return str(v).lower()

    if isinstance(v, _LogicalExpression) and isinstance(v.value, str):
        v.value = quote_plus(v.value)
        return v

    if isinstance(v, str):
        return quote_plus(v)

    return v


def _flatten_kv(d, prefix=None, logical="+"):
    """Flatten a dictionary into a key-value string for the OpenAlex API.

    Parameters
    ----------
    d : dict
        Dictionary to be flattened.
    prefix : str, optional
        Prefix for the keys.
    logical : str, optional
        Logical operator to join values.

    Returns
    -------
    str
        Flattened key-value string.
    """
    if prefix is None and not isinstance(d, dict):
        raise ValueError("prefix should be set if d is not a dict")

    if isinstance(d, dict):
        logical_subd = "|" if isinstance(d, or_) else logical

        t = []
        for k, v in d.items():
            x = _flatten_kv(
                v, prefix=f"{prefix}.{k}" if prefix else f"{k}", logical=logical_subd
            )
            t.append(x)

        return ",".join(t)
    elif isinstance(d, list):
        list_str = logical.join([f"{_quote_oa_value(i)}" for i in d])
        return f"{prefix}:{list_str}"
    else:
        return f"{prefix}:{_quote_oa_value(d)}"


def _params_merge(params, add_params):
    """Merge additional parameters into existing parameters.

    Parameters
    ----------
    params : dict
        Existing parameters.
    add_params : dict
        Additional parameters to be merged.
    """
    for k in add_params.keys():
        if (
            k in params
            and isinstance(params[k], dict)
            and isinstance(add_params[k], dict)
        ):
            _params_merge(params[k], add_params[k])
        elif (
            k in params
            and not isinstance(params[k], list)
            and isinstance(add_params[k], list)
        ):
            # example: params="a" and add_params=["b", "c"]
            params[k] = [params[k]] + add_params[k]
        elif (
            k in params
            and isinstance(params[k], list)
            and not isinstance(add_params[k], list)
        ):
            # example: params=["b", "c"] and add_params="a"
            params[k] = params[k] + [add_params[k]]
        elif k in params:
            params[k] = [params[k], add_params[k]]
        else:
            params[k] = add_params[k]


def _get_requests_session():
    """Create a Requests session with automatic retry.

    Returns
    -------
    requests.Session
        Requests session with retry configuration.
    """
    # create an Requests Session with automatic retry:
    requests_session = requests.Session()
    retries = Retry(
        total=config.max_retries,
        backoff_factor=config.retry_backoff_factor,
        status_forcelist=config.retry_http_codes,
        allowed_methods={"GET"},
    )
    requests_session.mount(
        "https://", requests.adapters.HTTPAdapter(max_retries=retries)
    )

    return requests_session


def invert_abstract(inv_index):
    """Invert OpenAlex abstract index.

    Parameters
    ----------
    inv_index : dict
        Inverted index of the abstract.

    Returns
    -------
    str
        Inverted abstract.
    """
    if inv_index is not None:
        l_inv = [(w, p) for w, pos in inv_index.items() for p in pos]
        return " ".join(map(lambda x: x[0], sorted(l_inv, key=lambda x: x[1])))


def _wrap_values_nested_dict(d, func):
    """Apply a function to all values in a nested dictionary.

    Parameters
    ----------
    d : dict
        Nested dictionary.
    func : function
        Function to apply to the values.

    Returns
    -------
    dict
        Dictionary with the function applied to the values.
    """
    for k, v in d.items():
        if isinstance(v, dict):
            d[k] = _wrap_values_nested_dict(v, func)
        elif isinstance(v, list):
            d[k] = [func(i) for i in v]
        else:
            d[k] = func(v)

    return d


class QueryError(ValueError):
    """Exception raised for errors in the query."""

    pass


class OpenAlexEntity(dict):
    """Base class for OpenAlex entities."""

    pass


class OpenAlexResponseList(list):
    """A list of OpenAlexEntity objects with metadata.

<<<<<<< HEAD
    Attributes
    ----------
    meta : dict
        Metadata about the results.
    resource_class : class
        Class to use for each entity in the results.

    Parameters
    ----------
    results : list
        List of OpenAlexEntity objects.
    meta : dict, optional
        Metadata about the results.
    resource_class : class, optional
        Class to use for each entity in the results.

    Returns
    -------
    OpenAlexResponseList
        List of OpenAlexEntity objects with metadata.
    """

    def __init__(self, results, meta=None, resource_class=None):
        self.resource_class = resource_class
        self.meta = meta

        resource_class = resource_class or OpenAlexEntity
=======
    Attributes:
        meta: a dictionary with metadata about the results
        resource_class: the class to use for each entity in the results

    Arguments:
        results: a list of OpenAlexEntity objects
        meta: a dictionary with metadata about the results
        resource_class: the class to use for each entity in the results

    Returns:
        a OpenAlexResponseList object
    """

    def __init__(self, results, meta=None, resource_class=OpenAlexEntity):
        self.resource_class = resource_class
        self.meta = meta

>>>>>>> 4ef72fb0
        super().__init__([resource_class(ent) for ent in results])


class Paginator:
    """Paginator for OpenAlex API results.

    Attributes
    ----------
    VALUE_CURSOR_START : str
        Starting value for cursor pagination.
    VALUE_NUMBER_START : int
        Starting value for page pagination.

    Parameters
    ----------
    endpoint_class : class
        Class of the endpoint to paginate.
    method : str, optional
        Pagination method ('cursor' or 'page').
    value : any, optional
        Starting value for pagination.
    per_page : int, optional
        Number of results per page.
    n_max : int, optional
        Maximum number of results.
    """

    VALUE_CURSOR_START = "*"
    VALUE_NUMBER_START = 1

    def __init__(
        self, endpoint_class, method="cursor", value=None, per_page=None, n_max=None
    ):
        self.method = method
        self.endpoint_class = endpoint_class
        self.value = value
        self.per_page = per_page
        self.n_max = n_max

        self._next_value = value

    def __iter__(self):
        self.n = 0

        return self

    def _is_max(self):
        if self.n_max and self.n >= self.n_max:
            return True
        return False

    def __next__(self):
        if self._next_value is None or self._is_max():
            raise StopIteration

        if self.method == "cursor":
            pagination_params = {"cursor": self._next_value}
        elif self.method == "page":
            pagination_params = {"page": self._next_value}
        else:
            raise ValueError()

        r = self.endpoint_class.get(per_page=self.per_page, **pagination_params)

        if self.method == "cursor":
            self._next_value = r.meta["next_cursor"]

        if self.method == "page":
            if len(r) > 0:
                self._next_value = r.meta["page"] + 1
            else:
                self._next_value = None

        self.n = self.n + len(r)

        return r


class OpenAlexAuth(AuthBase):
    """OpenAlex auth class based on requests auth.

    Includes the email, api_key, and user-agent headers.

    Parameters
    ----------
    config : AlexConfig
        Configuration object for OpenAlex API.
    """

    def __init__(self, config):
        self.config = config

    def __call__(self, r):
        if self.config.api_key:
            r.headers["Authorization"] = f"Bearer {self.config.api_key}"

        if self.config.email:
            r.headers["From"] = self.config.email

        if self.config.user_agent:
            r.headers["User-Agent"] = self.config.user_agent

        return r


class BaseOpenAlex:
    """Base class for OpenAlex objects.

    Parameters
    ----------
    params : dict, optional
        Parameters for the API request.
    """

    def __init__(self, params=None):
        self.params = params

    def __getattr__(self, key):
        if key == "groupby":
            raise AttributeError(
                "Object has no attribute 'groupby'. Did you mean 'group_by'?"
            )

        if key == "filter_search":
            raise AttributeError(
                "Object has no attribute 'filter_search'. Did you mean 'search_filter'?"
            )

        return getattr(self, key)

    def __getitem__(self, record_id):
        if isinstance(record_id, list):
            if len(record_id) > 100:
                raise ValueError("OpenAlex does not support more than 100 ids")

            return self.filter_or(openalex_id=record_id).get(per_page=len(record_id))
        elif isinstance(record_id, str):
            self.params = record_id
            return self._get_from_url(self.url)
        else:
            raise ValueError("record_id should be a string or a list of strings")

    def _url_query(self):
        if isinstance(self.params, list):
            return self.filter_or(openalex_id=self.params)
        elif isinstance(self.params, dict):
            l_params = []
            for k, v in self.params.items():
                if v is None:
                    pass
                elif isinstance(v, list):
                    l_params.append(
                        "{}={}".format(k, ",".join(map(_quote_oa_value, v)))
                    )
                elif k in ["filter", "sort"]:
                    l_params.append(f"{k}={_flatten_kv(v)}")
                else:
                    l_params.append(f"{k}={_quote_oa_value(v)}")

            if l_params:
                return "&".join(l_params)

        else:
            return ""

    @property
    def url(self):
<<<<<<< HEAD
        """Return the URL for the API request.

        The URL doens't include the identification, authentication,
        and pagination parameters.

        Returns
        -------
        str
            URL for the API request.
        """
        base_path = self.__class__.__name__.lower()

        if isinstance(self.params, str):
            path = f"{base_path}/{_quote_oa_value(self.params)}"
            query = ""
        else:
            path = base_path
            query = self._url_query()

        return urlunparse(("https", "api.openalex.org", path, "", query, ""))

    def count(self):
        """Get the count of results.

        Returns
        -------
        int
            Count of results.
        """
=======
        base_path = self.__class__.__name__.lower()

        if isinstance(self.params, str):
            path = f"{base_path}/{_quote_oa_value(self.params)}"
            query = ""
        else:
            path = base_path
            query = self._url_query()

        return urlunparse(("https", "api.openalex.org", path, "", query, ""))

    def count(self):
>>>>>>> 4ef72fb0
        return self.get(per_page=1).meta["count"]

    def _get_from_url(self, url):
        res = _get_requests_session().get(url, auth=OpenAlexAuth(config))

        if res.status_code == 403:
            if (
                isinstance(res.json()["error"], str)
                and "query parameters" in res.json()["error"]
            ):
                raise QueryError(res.json()["message"])

        res.raise_for_status()
        res_json = res.json()

        if self.params and "group-by" in self.params:
            return OpenAlexResponseList(
                res_json["group_by"], res_json["meta"], self.resource_class
            )
        elif "results" in res_json:
            return OpenAlexResponseList(
                res_json["results"], res_json["meta"], self.resource_class
            )
        elif "id" in res_json:
            return self.resource_class(res_json)
        else:
            raise ValueError("Unknown response format")

    def get(self, return_meta=False, page=None, per_page=None, cursor=None):
        """Get results from the API.

        Parameters
        ----------
        return_meta : bool, optional
            Whether to return metadata.
        page : int, optional
            Page number for pagination.
        per_page : int, optional
            Number of results per page.
        cursor : str, optional
            Cursor for pagination.

        Returns
        -------
        OpenAlexResponseList
            List of results.
        """
        if per_page is not None and (per_page < 1 or per_page > 200):
            raise ValueError("per_page should be a number between 1 and 200.")

        if not isinstance(self.params, (str, list)):
            self._add_params("per-page", per_page)
            self._add_params("page", page)
            self._add_params("cursor", cursor)

        resp_list = self._get_from_url(self.url)

        if return_meta:
            warnings.warn(
                "return_meta is deprecated, call .meta on the result",
                DeprecationWarning,
                stacklevel=2,
            )
            return resp_list, resp_list.meta
        else:
            return resp_list

    def paginate(self, method="cursor", page=1, per_page=None, cursor="*", n_max=10000):
        """Paginate results from the API.

        Parameters
        ----------
        method : str, optional
            Pagination method ('cursor' or 'page').
        page : int, optional
            Page number for pagination.
        per_page : int, optional
            Number of results per page.
        cursor : str, optional
            Cursor for pagination.
        n_max : int, optional
            Maximum number of results.

        Returns
        -------
        Paginator
            Paginator object.
        """
        if method == "cursor":
            if self.params.get("sample"):
                raise ValueError("method should be 'page' when using sample")
            value = cursor
        elif method == "page":
            value = page
        else:
            raise ValueError("Method should be 'cursor' or 'page'")

        return Paginator(
            self, method=method, value=value, per_page=per_page, n_max=n_max
        )

    def random(self):
        """Get a random result.

        Returns
        -------
        OpenAlexEntity
            Random result.
        """
        return self.__getitem__("random")

    def _add_params(self, argument, new_params, raise_if_exists=False):
        """Add parameters to the API request.

        Parameters
        ----------
        argument : str
            Parameter name.
        new_params : any
            Parameter value.
        raise_if_exists : bool, optional
            Whether to raise an error if the parameter already exists.
        """
        if raise_if_exists:
            raise NotImplementedError("raise_if_exists is not implemented")

        if self.params is None:
            self.params = {argument: new_params}
        elif argument in self.params and isinstance(self.params[argument], dict):
            _params_merge(self.params[argument], new_params)
        else:
            self.params[argument] = new_params

        logging.debug("Params updated:", self.params)

    def filter(self, **kwargs):
        """Add filter parameters to the API request.

        Parameters
        ----------
        **kwargs : dict
            Filter parameters.

        Returns
        -------
        BaseOpenAlex
            Updated object.
        """
        self._add_params("filter", kwargs)
        return self

    def filter_and(self, **kwargs):
        """Add AND filter parameters to the API request.

        Parameters
        ----------
        **kwargs : dict
            Filter parameters.

        Returns
        -------
        BaseOpenAlex
            Updated object.
        """
        return self.filter(**kwargs)

    def filter_or(self, **kwargs):
        """Add OR filter parameters to the API request.

        Parameters
        ----------
        **kwargs : dict
            Filter parameters.

        Returns
        -------
        BaseOpenAlex
            Updated object.
        """
        self._add_params("filter", or_(kwargs), raise_if_exists=False)
        return self

    def filter_not(self, **kwargs):
        """Add NOT filter parameters to the API request.

        Parameters
        ----------
        **kwargs : dict
            Filter parameters.

        Returns
        -------
        BaseOpenAlex
            Updated object.
        """
        self._add_params("filter", _wrap_values_nested_dict(kwargs, not_))
        return self

    def filter_gt(self, **kwargs):
        """Add greater than filter parameters to the API request.

        Parameters
        ----------
        **kwargs : dict
            Filter parameters.

        Returns
        -------
        BaseOpenAlex
            Updated object.
        """
        self._add_params("filter", _wrap_values_nested_dict(kwargs, gt_))
        return self

    def filter_lt(self, **kwargs):
        """Add less than filter parameters to the API request.

        Parameters
        ----------
        **kwargs : dict
            Filter parameters.

        Returns
        -------
        BaseOpenAlex
            Updated object.
        """
        self._add_params("filter", _wrap_values_nested_dict(kwargs, lt_))
        return self

    def search_filter(self, **kwargs):
        """Add search filter parameters to the API request.

        Parameters
        ----------
        **kwargs : dict
            Filter parameters.

        Returns
        -------
        BaseOpenAlex
            Updated object.
        """
        self._add_params("filter", {f"{k}.search": v for k, v in kwargs.items()})
        return self

    def sort(self, **kwargs):
        """Add sort parameters to the API request.

        Parameters
        ----------
        **kwargs : dict
            Sort parameters.

        Returns
        -------
        BaseOpenAlex
            Updated object.
        """
        self._add_params("sort", kwargs)
        return self

    def group_by(self, group_key):
        """Add group-by parameters to the API request.

        Parameters
        ----------
        group_key : str
            Group-by key.

        Returns
        -------
        BaseOpenAlex
            Updated object.
        """
        self._add_params("group-by", group_key)
        return self

    def search(self, s):
        """Add search parameters to the API request.

        Parameters
        ----------
        s : str
            Search string.

        Returns
        -------
        BaseOpenAlex
            Updated object.
        """
        self._add_params("search", s)
        return self

    def sample(self, n, seed=None):
        """Add sample parameters to the API request.

        Parameters
        ----------
        n : int
            Number of samples.
        seed : int, optional
            Seed for sampling.

        Returns
        -------
        BaseOpenAlex
            Updated object.
        """
        self._add_params("sample", n)
        self._add_params("seed", seed)
        return self

    def select(self, s):
        """Add select parameters to the API request.

        Parameters
        ----------
        s : str
            Select string.

        Returns
        -------
        BaseOpenAlex
            Updated object.
        """
        self._add_params("select", s)
        return self

    def autocomplete(self, s, return_meta=False):
<<<<<<< HEAD
        """Autocomplete the string s for a specific type of entity.

        Parameters
        ----------
        s : str
            String to autocomplete.
        return_meta : bool, optional
            Whether to return metadata.

        Returns
        -------
        OpenAlexResponseList
            List of autocomplete results.
        """
        self._add_params("q", s)
=======
        """autocomplete the string s, for a specific type of entity"""
        self._add_params("q", s)

        resp_list = self._get_from_url(
            urlunparse(
                (
                    "https",
                    "api.openalex.org",
                    f"autocomplete/{self.__class__.__name__.lower()}",
                    "",
                    self._url_query(),
                    "",
                )
            )
        )

        if return_meta:
            warnings.warn(
                "return_meta is deprecated, call .meta on the result",
                DeprecationWarning,
                stacklevel=2,
            )
            return resp_list, resp_list.meta
        else:
            return resp_list
>>>>>>> 4ef72fb0

        resp_list = self._get_from_url(
            urlunparse(
                (
                    "https",
                    "api.openalex.org",
                    f"autocomplete/{self.__class__.__name__.lower()}",
                    "",
                    self._url_query(),
                    "",
                )
            )
        )

        if return_meta:
            warnings.warn(
                "return_meta is deprecated, call .meta on the result",
                DeprecationWarning,
                stacklevel=2,
            )
            return resp_list, resp_list.meta
        else:
            return resp_list


class Work(OpenAlexEntity):
    """Class representing a work entity in OpenAlex."""

    def __getitem__(self, key):
        if key == "abstract":
            return invert_abstract(self["abstract_inverted_index"])

        return super().__getitem__(key)

    def ngrams(self, return_meta=False):
        """Get n-grams for the work.

        Parameters
        ----------
        return_meta : bool, optional
            Whether to return metadata.

        Returns
        -------
        OpenAlexResponseList
            List of n-grams.
        """
        openalex_id = self["id"].split("/")[-1]
        n_gram_url = f"{config.openalex_url}/works/{openalex_id}/ngrams"

        res = _get_requests_session().get(n_gram_url, auth=OpenAlexAuth(config))
        res.raise_for_status()
        results = res.json()

        resp_list = OpenAlexResponseList(results["ngrams"], results["meta"])

        if return_meta:
            warnings.warn(
                "return_meta is deprecated, call .meta on the result",
                DeprecationWarning,
                stacklevel=2,
            )
            return resp_list, resp_list.meta
        else:
            return resp_list


class Works(BaseOpenAlex):
    """Class representing a collection of work entities in OpenAlex."""

    resource_class = Work


class Author(OpenAlexEntity):
    """Class representing an author entity in OpenAlex."""

    pass


class Authors(BaseOpenAlex):
    """Class representing a collection of author entities in OpenAlex."""

    resource_class = Author


class Source(OpenAlexEntity):
    """Class representing a source entity in OpenAlex."""

    pass


class Sources(BaseOpenAlex):
    """Class representing a collection of source entities in OpenAlex."""

    resource_class = Source


class Institution(OpenAlexEntity):
    """Class representing an institution entity in OpenAlex."""

    pass


class Institutions(BaseOpenAlex):
    """Class representing a collection of institution entities in OpenAlex."""

    resource_class = Institution


class Domain(OpenAlexEntity):
    """Class representing a domain entity in OpenAlex."""

    pass


class Domains(BaseOpenAlex):
    """Class representing a collection of domain entities in OpenAlex."""

    resource_class = Domain


class Field(OpenAlexEntity):
    """Class representing a field entity in OpenAlex."""

    pass


class Fields(BaseOpenAlex):
    """Class representing a collection of field entities in OpenAlex."""

    resource_class = Field


class Subfield(OpenAlexEntity):
    """Class representing a subfield entity in OpenAlex."""

    pass


class Subfields(BaseOpenAlex):
    """Class representing a collection of subfield entities in OpenAlex."""

    resource_class = Subfield


class Topic(OpenAlexEntity):
    """Class representing a topic entity in OpenAlex."""

    pass


class Topics(BaseOpenAlex):
    """Class representing a collection of topic entities in OpenAlex."""

    resource_class = Topic


class Publisher(OpenAlexEntity):
    """Class representing a publisher entity in OpenAlex."""

    pass


class Publishers(BaseOpenAlex):
    """Class representing a collection of publisher entities in OpenAlex."""

    resource_class = Publisher


class Funder(OpenAlexEntity):
    """Class representing a funder entity in OpenAlex."""

    pass


class Funders(BaseOpenAlex):
    """Class representing a collection of funder entities in OpenAlex."""

    resource_class = Funder


class Autocomplete(OpenAlexEntity):
    """Class representing an autocomplete entity in OpenAlex."""

    pass


class autocompletes(BaseOpenAlex):
    """Class to autocomplete without being based on the type of entity."""

    resource_class = Autocomplete

    def __getitem__(self, key):
        return self._get_from_url(
            urlunparse(
                (
                    "https",
                    "api.openalex.org",
                    "autocomplete",
                    "",
                    f"q={quote_plus(key)}",
                    "",
                )
            )
        )


class Concept(OpenAlexEntity):
    """Class representing a concept entity in OpenAlex."""

    def __init__(self, *args, **kwargs):
        warnings.warn(
            "Concept is deprecated by OpenAlex and replaced by topics.",
            DeprecationWarning,
            stacklevel=2,
        )
        super().__init__(*args, **kwargs)


class Concepts(BaseOpenAlex):
    """Class representing a collection of concept entities in OpenAlex."""

    resource_class = Concept

    def __init__(self, *args, **kwargs):
        warnings.warn(
            "Concepts is deprecated by OpenAlex and replaced by topics.",
            DeprecationWarning,
            stacklevel=2,
        )
        super().__init__(*args, **kwargs)


def autocomplete(s):
    """Autocomplete with any type of entity.

    Parameters
    ----------
    s : str
        String to autocomplete.

    Returns
    -------
    OpenAlexResponseList
        List of autocomplete results.
    """
    return autocompletes()[s]


# aliases
People = Authors
Journals = Sources<|MERGE_RESOLUTION|>--- conflicted
+++ resolved
@@ -283,35 +283,6 @@
 class OpenAlexResponseList(list):
     """A list of OpenAlexEntity objects with metadata.
 
-<<<<<<< HEAD
-    Attributes
-    ----------
-    meta : dict
-        Metadata about the results.
-    resource_class : class
-        Class to use for each entity in the results.
-
-    Parameters
-    ----------
-    results : list
-        List of OpenAlexEntity objects.
-    meta : dict, optional
-        Metadata about the results.
-    resource_class : class, optional
-        Class to use for each entity in the results.
-
-    Returns
-    -------
-    OpenAlexResponseList
-        List of OpenAlexEntity objects with metadata.
-    """
-
-    def __init__(self, results, meta=None, resource_class=None):
-        self.resource_class = resource_class
-        self.meta = meta
-
-        resource_class = resource_class or OpenAlexEntity
-=======
     Attributes:
         meta: a dictionary with metadata about the results
         resource_class: the class to use for each entity in the results
@@ -329,7 +300,6 @@
         self.resource_class = resource_class
         self.meta = meta
 
->>>>>>> 4ef72fb0
         super().__init__([resource_class(ent) for ent in results])
 
 
@@ -497,11 +467,11 @@
 
     @property
     def url(self):
-<<<<<<< HEAD
         """Return the URL for the API request.
 
         The URL doens't include the identification, authentication,
         and pagination parameters.
+
 
         Returns
         -------
@@ -527,20 +497,6 @@
         int
             Count of results.
         """
-=======
-        base_path = self.__class__.__name__.lower()
-
-        if isinstance(self.params, str):
-            path = f"{base_path}/{_quote_oa_value(self.params)}"
-            query = ""
-        else:
-            path = base_path
-            query = self._url_query()
-
-        return urlunparse(("https", "api.openalex.org", path, "", query, ""))
-
-    def count(self):
->>>>>>> 4ef72fb0
         return self.get(per_page=1).meta["count"]
 
     def _get_from_url(self, url):
@@ -570,24 +526,6 @@
             raise ValueError("Unknown response format")
 
     def get(self, return_meta=False, page=None, per_page=None, cursor=None):
-        """Get results from the API.
-
-        Parameters
-        ----------
-        return_meta : bool, optional
-            Whether to return metadata.
-        page : int, optional
-            Page number for pagination.
-        per_page : int, optional
-            Number of results per page.
-        cursor : str, optional
-            Cursor for pagination.
-
-        Returns
-        -------
-        OpenAlexResponseList
-            List of results.
-        """
         if per_page is not None and (per_page < 1 or per_page > 200):
             raise ValueError("per_page should be a number between 1 and 200.")
 
@@ -871,8 +809,7 @@
         return self
 
     def autocomplete(self, s, return_meta=False):
-<<<<<<< HEAD
-        """Autocomplete the string s for a specific type of entity.
+        """Return the OpenAlex autocomplete results.
 
         Parameters
         ----------
@@ -886,9 +823,7 @@
         OpenAlexResponseList
             List of autocomplete results.
         """
-        self._add_params("q", s)
-=======
-        """autocomplete the string s, for a specific type of entity"""
+
         self._add_params("q", s)
 
         resp_list = self._get_from_url(
@@ -913,30 +848,9 @@
             return resp_list, resp_list.meta
         else:
             return resp_list
->>>>>>> 4ef72fb0
-
-        resp_list = self._get_from_url(
-            urlunparse(
-                (
-                    "https",
-                    "api.openalex.org",
-                    f"autocomplete/{self.__class__.__name__.lower()}",
-                    "",
-                    self._url_query(),
-                    "",
-                )
-            )
-        )
-
-        if return_meta:
-            warnings.warn(
-                "return_meta is deprecated, call .meta on the result",
-                DeprecationWarning,
-                stacklevel=2,
-            )
-            return resp_list, resp_list.meta
-        else:
-            return resp_list
+
+
+# The API
 
 
 class Work(OpenAlexEntity):
